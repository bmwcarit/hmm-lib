--- conflicted
+++ resolved
@@ -20,11 +20,7 @@
   <modelVersion>4.0.0</modelVersion>
   <groupId>com.bmw.hmm</groupId>
   <artifactId>hmm-lib</artifactId>
-<<<<<<< HEAD
-  <version>0.2.1-SNAPSHOT</version>
-=======
   <version>1.1.0-SNAPSHOT</version>
->>>>>>> 3c33277b
   <packaging>jar</packaging>
 
   <name>hmm-lib</name>
@@ -46,15 +42,6 @@
     </license>
   </licenses>
   
-<<<<<<< HEAD
-  <properties>
-    <project.build.sourceEncoding>UTF-8</project.build.sourceEncoding>
-    <project.reporting.outputEncoding>UTF-8</project.reporting.outputEncoding>
-    <github.global.server>github</github.global.server>
-  </properties>
-
-=======
->>>>>>> 3c33277b
   <scm>
     <connection>scm:git:git@github.com:bmwcarit/hmm-lib.git</connection>
     <developerConnection>scm:git:git@github.com:bmwcarit/hmm-lib.git</developerConnection>
@@ -89,7 +76,6 @@
 
   <build>
     <plugins>
-    	
       <plugin>
         <artifactId>maven-compiler-plugin</artifactId>
         <version>3.1</version>
@@ -98,59 +84,6 @@
           <target>1.7</target>
         </configuration>
       </plugin>
-<<<<<<< HEAD
-
-	    <plugin>
-	      <artifactId>maven-deploy-plugin</artifactId>
-	      <version>2.8.1</version>
-	      <configuration>
-	        <altDeploymentRepository>internal.repo::default::file://${project.build.directory}/mvn-repo</altDeploymentRepository>
-	      </configuration>
-	    </plugin>
-	    
-      <plugin>
-        <groupId>com.github.github</groupId>
-        <artifactId>site-maven-plugin</artifactId>
-        <version>0.11</version>
-        <configuration>
-          <message>Maven artifacts for ${project.version}</message>  <!-- git commit message -->
-          <noJekyll>true</noJekyll>                                  <!-- disable webpage processing -->
-          <outputDirectory>${project.build.directory}/mvn-repo</outputDirectory>
-          <branch>refs/heads/mvn-repo</branch>                       <!-- remote branch name -->
-          <includes><include>**/*</include></includes>
-        </configuration>
-        <executions>
-          <!-- run site-maven-plugin's 'site' target as part of the build's normal 'deploy' phase -->
-          <execution>
-            <goals>
-              <goal>site</goal>
-            </goals>
-            <phase>deploy</phase>
-          </execution>
-        </executions>
-      </plugin>	    
-
-    </plugins>
-  </build>
-  
-  <dependencies>
-    <dependency>
-      <groupId>junit</groupId>
-      <artifactId>junit</artifactId>
-      <scope>test</scope>
-      <version>4.11</version>
-    </dependency>
-  </dependencies>
-  
-  <distributionManagement>
-    <repository>
-      <id>internal.repo</id>
-      <name>Temporary Staging Repository</name>
-      <url>file://${project.build.directory}/mvn-repo</url>
-    </repository>
-  </distributionManagement>
-  
-=======
       <plugin>
         <groupId>org.apache.maven.plugins</groupId>
         <artifactId>maven-source-plugin</artifactId>
@@ -198,5 +131,4 @@
         </plugin>      
     </plugins>
   </build>
->>>>>>> 3c33277b
 </project>